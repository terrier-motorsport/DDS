# Signal Input/Output for Terrier Motorsport's DDS
    # Code by Jackson Justus (jackjust@bu.edu)

import random
from Backend.interface import Interface, CANInterface, I2CInterface, InterfaceProtocol
from Backend.device import Device
from Backend.data_logger import DataLogger
from Backend.value_monitor import ParameterMonitor, ParameterWarning
from Backend.resources.analog_in import Analog_In, ValueMapper, ExponentialValueMapper
from Backend.resources.ads_1015 import ADS_1015
from Backend.resources.adxl343 import ADXL343
from Backend.resources.dtihv500 import DTI_HV_500
from Backend.resources.orionbms2 import Orion_BMS_2
from typing import Union, Dict, List
import Backend.config.device_config
import smbus2
import can

"""
The purpose of this class is to handle all the low level data that the DDS Needs
There is functions for the higher level systems to pull data from various sources.
EX. The UI calls functions from here which pulls data from sensor objects.
"""


class DDS_IO:

    # ===== Debugging Variables =====
    CAN_ENABLED = False
    I2C_ENABLED = True


    # ===== Device Constants=====
    I2C_BUS = '/dev/i2c-2'
    CAN_BUS = 'can0'


    # ===== Devices that the DDS Talks to =====
    interfaces: Dict[str, Interface]


    # ===== Class Variables =====
    log : DataLogger
    parameter_monitor: ParameterMonitor
    

    # ===== Methods =====
    def __init__(self, debug=False, demo_mode=False):
        '''
        Starts the Backend of the DDS.

        Parameters:
            debug (bool): Puts the DataLogger into debug mode
            demo_mode (bool): If a parameter is requested which isn't avaliable, a random value is returned instead.

        '''
        self.log = DataLogger('DDS_Log')
        self.debug = debug
        self.demo_mode = demo_mode
        self.parameter_monitor = ParameterMonitor('Backend/config/valuelimits.json5', self.log)
        self.interfaces = {}

        self.__log('Starting Dash Display System Backend...')

        self.__initialize_io()


    def update(self):
        '''Updates all Interfaces. Should be called as often as possible.'''

        # Update all enabled devices
        for interface_name, interface_object in self.interfaces.items():

            status = interface_object.status

            if status is Interface.InterfaceStatus.ACTIVE:
                try:
                    interface_object.update()
                except Exception as e:
                    self.__log(f'Failed to update {interface_name}. {e}')
                    interface_object.status = Interface.InterfaceStatus.ERROR
            
            elif status is Interface.InterfaceStatus.ERROR:
                # TEMPORARILY DISABLED FOR TESTING PURPOSES.
                # try:
                #     interface_object.initialize()
                # except Exception as e:
                #     return
                pass

            elif interface_object.status is Interface.InterfaceStatus.DISABLED:
                return


    def get_device_data(self, device_key: str, param_key: str, caller: str="DDS_IO") -> Union[str, float, int, None]:
        '''
        Gets a single parameter from a specified device.

        Parameters:
            device_key `(str)`: The key of the device with the requested parameter
            param_key `(str)`: The key of the parameter that you are requesting
            caller `(str)`: The name of the entity calling this function. Used for logging purposes.
        '''
        
        # 1) Get the device at the specified key by checking each interface for it.
        device: Device = None
        for name, interface in self.interfaces.items():
            if interface.devices.get(device_key) is not None:
                device = interface.devices.get(device_key)
                break
            # If the device is None, we can return early
        if device is None:
            # Return a random value if we are in demo mode.
            if self.demo_mode:
                return random.random() * 100
            # Log the mistake and return.
            self.__log(f'Device {device_key} not found. (Data Req: {param_key})', DataLogger.LogSeverity.DEBUG, caller)
            return "UKNDEV"
        

        # 2) If the device is not active, we can return early
        if device.status is not Device.DeviceStatus.ACTIVE:

            # Log the warning
            self.__log(f'Device {device_key} is {device.status.name}. Could not get requested data: {param_key}', DataLogger.LogSeverity.WARNING)

<<<<<<< HEAD
            # Return a value that represents the current state of the device
            if device.status is Device.DeviceStatus.DISABLED:
                return 'DISBLD'
            elif device.status is Device.DeviceStatus.ERROR:
                return 'ERROR'
            elif device.status is Device.DeviceStatus.NOT_INITIALIZED:
                return 'NO_INIT'
=======
            # Return a value that represents the current stat of the device
            if device.status is Interface.Status.DISABLED:
                return 'DIS'
            elif device.status is Interface.Status.ERROR:
                return 'ERR'
            elif device.status is Interface.Status.NOT_INITIALIZED:
                return 'NIN'
>>>>>>> 27b7c4ea
        

        # 3) Fetch data from device
        data = device.get_data(param_key)

<<<<<<< HEAD

        # 4) If the data is None, we can return early
        if data is None:
            return "NO_DATA"
=======
            # if self.demo_mode:
            #     return random.random()
            return None
>>>>>>> 27b7c4ea
        
        # 5) Return the data
        return data
    

    def get_warnings(self) -> List[str]:
        '''Returns a list of active warnings'''
        warnings = self.parameter_monitor.get_warnings_as_str()
        print(f'{warnings}, {self.demo_mode}')

        if not self.demo_mode:
            return warnings
        else:
            warnings = [
                ParameterWarning('RPM', 9324, 'RPM is out of range').getMsg(),
                ParameterWarning('Mike', 1, 'THIS IS A SUPER DUPER LOOPER LONG MESSAGE').getMsg(),
                ParameterWarning('Anna', 2398, 'Anna is out of range').getMsg(),
            ]
            return warnings
<<<<<<< HEAD
=======
        

    def get_device_names(self) -> List[str]:
        '''
        Returns a list of devices.
        If there are no devices, returns a single string with an error message.
        '''

        # if len(self.devices) == 0:
        #     return ['There are no available devices']
        device_names = []
        for device_name, device in self.devices.items():
            device_names.append(device_name)
        return device_names
    

    def get_device_parameters(self, param_name: str) -> List[str]:
        '''
        Returns a list of parameters for a specified device.
        '''
        device_params = []
        for param_name in self.devices[param_name].get_all_param_names():
            device_params.append(param_name)
        return device_params


    def __get_device(self, deviceKey : str) -> Interface:
        ''' Gets a device at a specified key.
        This may return a None value.'''

        return self.devices.get(deviceKey)
>>>>>>> 27b7c4ea
    

    def __initialize_io(self):

        '''Initializes all sensors & interfaces for the DDS'''
        self.__log('Initializing IO Devices')


        # ===== Init CAN =====
        if self.CAN_ENABLED:
            self.__log(f"Starting CANInterface on {self.CAN_BUS}")
            canInterface = CANInterface(
                name='CANInterface',
                can_channel=self.CAN_BUS,
                devices=[
                    Orion_BMS_2('Backend/candatabase/Orion_BMS2_CANBUSv7.dbc', self.log),
                    DTI_HV_500('Backend/candatabase/DTI_HV_500_CANBUSv3.dbc', self.log)
                ],
                logger=self.log,
                parameter_monitor=self.parameter_monitor
            )
            self.__safe_initialize_interface(canInterface)
            self.__log("Finished initializing all CAN devices!")
        else:
            # CAN Disabled
            self.__log('CAN Disabled: Skipping initialization.', DataLogger.LogSeverity.WARNING)


        # ===== Init i2c ===== 
        if self.I2C_ENABLED:
            self.__log(f'Starting I2CInterface bus on {self.I2C_BUS}')
            i2cInterface = I2CInterface(
                'I2CInterface',
                i2c_channel=self.I2C_BUS,
                devices=[
                    # See the referenced package for details about devices.
                    Backend.config.device_config.define_ADC1(self.log),
                    Backend.config.device_config.define_ADC2(self.log),
                    # TODO: Implement
                    # Backend.config.device_config.define_chassis_MPU_6050(self.log),
                    # Backend.config.device_config.define_top_MPU_6050(self.log),
                    # Backend.config.device_config.define_wheel_MPU_6050(self.log),
                ],
                logger=self.log,
                parameter_monitor=self.parameter_monitor
            )
            self.__safe_initialize_interface(i2cInterface)
            self.__log('Finished initializing all i2c devices!')
        else:
            # i2c Disabled
            self.__log('i2c Disabled: Skipping initialization.', DataLogger.LogSeverity.WARNING)

        # ===== FIN INIT =====
        # Update the IO one time to wake all interface
        self.update()

        # Add dummy devices if we are in demo mode.
        if self.demo_mode:
<<<<<<< HEAD
            # THIS IS ALL GARBO. NEED TO FIX
            pass
            # self.interfaces = {
            #     "Mike": Interface('Mike', InterfaceProtocol.I2C, self.log, self.parameter_monitor),
            #     "Anna": Interface('Anna', InterfaceProtocol.CAN, self.log)
            # }
            # for device_name, device in self.interfaces.items():
            #     if device_name == "Mike":
            #         device.cached_values["sample_data One (1)"] = 203949.1324
            #         device.cached_values["Two"] = "i like chocolate chip cookies"
            #         device.cached_values["thre three threee"] = "i HATE chocolate chip cookies which dont have chocolate chips"
            #     if device_name == "Anna":
            #         device.cached_values["other signal"] = "yum i love chocolate chip cookies"
            #     device.change_status(Interface.InterfaceStatus.ACTIVE)
=======
            self.devices = {
                "Mike": Interface('Mike', InterfaceProtocol.I2C, self.log),
                "Anna": Interface('Anna', InterfaceProtocol.CAN, self.log)
            }
            for device_name, device in self.devices.items():
                if device_name == "Mike":
                    device.cached_values["sample_data One (1)"] = 203949.1324
                    device.cached_values["Two"] = "i like chocolate chip cookies"
                    device.cached_values["thre three threee"] = "i HATE chocolate chip cookies which dont have chocolate chips"
                if device_name == "Anna":
                    device.cached_values["other signal"] = "yum i love chocolate chip cookies"
                device.change_status(Interface.Status.ACTIVE)
>>>>>>> 27b7c4ea

        # Log that initialization has finished
        self.__log('All devices have been initialized. Listing devices.')
        
        for interface_name, interface_object in self.interfaces.items():
            self.__log(f'{interface_name}: {interface_object.status.name}')
            for device_name, device_object in interface_object.devices.items():
                self.__log(f'   {device_name}: {device_object.status.name}')


    def __safe_initialize_interface(self, interface: Interface) -> bool:
        """
        This method takes care of initializing the given interface, with error handling.
        
        Parameters:
            interface (Interface): The child class to instantiate.
        
        Returns:
            bool: The result of the device being successfully initialized
        """

        # Add the interface to the interfaces dict:
        self.interfaces[interface.name] = interface

        try:
            # Attempt to initalize the interface
            interface.initialize()

            # Check if the interface can read data
            interface.update()

        except Exception as e:
            self.__failed_to_init_interface(interface=interface, e=e)
            return False
        return True      


    def __failed_to_init_interface(self, interface: Interface, e: Exception):
        '''
        This method takes care of handling the failed initialization
        The interface is set to the ERROR state and the DDS_IO will 
        continously attempt to inialize the interface.

        Parameters:
            interface (Interface): The interface that failed being initialized.
            e (Exception): The exception raised during initialization.


        '''

        # Log the error
        self.__log(f'{interface.interfaceProtocol.name} {interface.name} Initialization Error: {e}', 
                   DataLogger.LogSeverity.CRITICAL)

        if isinstance(e, OSError):
            if e.errno == 121:
                self.__log(f'Make sure {interface.name} is properly wired and shows up on i2cdetect!')

        # Mark the device as having an error
        self.interfaces[interface.name].status = Interface.InterfaceStatus.ERROR

    
    def __log(self, msg: str, severity=DataLogger.LogSeverity.INFO, name="DDS_IO"):
        self.log.writeLog(
            loggerName=name,
            msg=msg,
            severity=severity)



# Example / Testing Code

import time

if __name__ == '__main__':

    io = DDS_IO()
    last_print_time = 0  # Tracks the last time the print statements were executed
    PRINT_INTERVAL = 1   # Time interval in seconds between prints

    delta_times = []  # List to store delta times
    last_loop_time = time.time()  # Tracks the time of the last loop iteration


    while True:
        io.update()

        # Measure the current time and calculate the delta time for this loop iteration
        current_time = time.time()
        delta_time = current_time - last_loop_time
        delta_times.append(delta_time)
        last_loop_time = current_time

        # Calculate and print average delta time every PRINT_INTERVAL
        if current_time - last_print_time >= PRINT_INTERVAL:
            # Update the last print time
            last_print_time = current_time

            # Print every parameter
            for interface_name, interface_obj in io.interfaces.items():
                for device_name, device_obj in interface_obj.devices.items():
                    param_names = device_obj.get_all_param_names()
                    for param in param_names:
                        data = io.get_device_data(device_name, param, "TestCode")
                        if data != "NO_DATA":
                            print(f'{device_name}.{param}: {data}')

            # Get and print the data
            # hotpressure = io.get_device_data('coolingLoopSensors1', 'hotPressure')
            # print(f"hot pressure: {hotpressure}")

            # coldpressure = io.get_device_data('coolingLoopSensors1', 'coldPressure')
            # print(f"cold pressure: {coldpressure}")

            # hottemp = io.get_device_data('coolingLoopSensors1', 'hotTemperature')
            # print(f"hot temp: {hottemp}")

            # coldtemp = io.get_device_data('coolingLoopSensors1', 'coldTemperature')
            # print(f"cold temp: {coldtemp}")

            # for warning in io.get_warnings():
            #     print(f'{warning}')

            # Calculate and print the average delta time
            if delta_times:
                avg_delta_time = sum(delta_times) / len(delta_times)
                print(f"Average delta time: {avg_delta_time:.6f} seconds")
                delta_times.clear()  # Clear the list after printing the average<|MERGE_RESOLUTION|>--- conflicted
+++ resolved
@@ -124,7 +124,6 @@
             # Log the warning
             self.__log(f'Device {device_key} is {device.status.name}. Could not get requested data: {param_key}', DataLogger.LogSeverity.WARNING)
 
-<<<<<<< HEAD
             # Return a value that represents the current state of the device
             if device.status is Device.DeviceStatus.DISABLED:
                 return 'DISBLD'
@@ -132,30 +131,15 @@
                 return 'ERROR'
             elif device.status is Device.DeviceStatus.NOT_INITIALIZED:
                 return 'NO_INIT'
-=======
-            # Return a value that represents the current stat of the device
-            if device.status is Interface.Status.DISABLED:
-                return 'DIS'
-            elif device.status is Interface.Status.ERROR:
-                return 'ERR'
-            elif device.status is Interface.Status.NOT_INITIALIZED:
-                return 'NIN'
->>>>>>> 27b7c4ea
-        
-
+              
         # 3) Fetch data from device
         data = device.get_data(param_key)
 
-<<<<<<< HEAD
-
+        
         # 4) If the data is None, we can return early
         if data is None:
             return "NO_DATA"
-=======
-            # if self.demo_mode:
-            #     return random.random()
-            return None
->>>>>>> 27b7c4ea
+
         
         # 5) Return the data
         return data
@@ -175,9 +159,7 @@
                 ParameterWarning('Anna', 2398, 'Anna is out of range').getMsg(),
             ]
             return warnings
-<<<<<<< HEAD
-=======
-        
+
 
     def get_device_names(self) -> List[str]:
         '''
@@ -208,7 +190,7 @@
         This may return a None value.'''
 
         return self.devices.get(deviceKey)
->>>>>>> 27b7c4ea
+
     
 
     def __initialize_io(self):
@@ -267,7 +249,6 @@
 
         # Add dummy devices if we are in demo mode.
         if self.demo_mode:
-<<<<<<< HEAD
             # THIS IS ALL GARBO. NEED TO FIX
             pass
             # self.interfaces = {
@@ -282,20 +263,7 @@
             #     if device_name == "Anna":
             #         device.cached_values["other signal"] = "yum i love chocolate chip cookies"
             #     device.change_status(Interface.InterfaceStatus.ACTIVE)
-=======
-            self.devices = {
-                "Mike": Interface('Mike', InterfaceProtocol.I2C, self.log),
-                "Anna": Interface('Anna', InterfaceProtocol.CAN, self.log)
-            }
-            for device_name, device in self.devices.items():
-                if device_name == "Mike":
-                    device.cached_values["sample_data One (1)"] = 203949.1324
-                    device.cached_values["Two"] = "i like chocolate chip cookies"
-                    device.cached_values["thre three threee"] = "i HATE chocolate chip cookies which dont have chocolate chips"
-                if device_name == "Anna":
-                    device.cached_values["other signal"] = "yum i love chocolate chip cookies"
-                device.change_status(Interface.Status.ACTIVE)
->>>>>>> 27b7c4ea
+
 
         # Log that initialization has finished
         self.__log('All devices have been initialized. Listing devices.')
