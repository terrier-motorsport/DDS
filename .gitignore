
.DS_Store
*.csv
/splash/resources/__pycache__
<<<<<<< HEAD
*.log
*.pyc
=======
/Backend/logs
>>>>>>> 48aadcd0
*.pyc<|MERGE_RESOLUTION|>--- conflicted
+++ resolved
@@ -1,11 +1,5 @@
 
 .DS_Store
 *.csv
-/splash/resources/__pycache__
-<<<<<<< HEAD
 *.log
-*.pyc
-=======
-/Backend/logs
->>>>>>> 48aadcd0
 *.pyc